--- conflicted
+++ resolved
@@ -1,19 +1,12 @@
-<<<<<<< HEAD
-=======
 """Constructor file containing general functions such as:
 compute_rotor_performance(), solve_bem_element(), compute_power_curve(),
 plot_results() and print_results()."""
 from scipy.interpolate import griddata
->>>>>>> cf6907b1
 import matplotlib.pyplot as plt
 import pandas as pd
 import numpy as np
 from .data_io import BEMDataLoader
 from .compute import BEMTurbineModel
-<<<<<<< HEAD
-
-=======
->>>>>>> cf6907b1
 
 # Protection incase fomeone does from windbem import *
 __all__ = ['BEMDataLoader', 'BEMTurbineModel']
@@ -197,10 +190,6 @@
     plt.ylabel('Thrust [kN]')
     plt.title('Thrust Curve')
     plt.grid(True)
-<<<<<<< HEAD
-=======
-
->>>>>>> cf6907b1
     plt.tight_layout()
     plt.show()
 
